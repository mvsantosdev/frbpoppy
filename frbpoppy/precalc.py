"""Create a lookup tables for redshift and the NE2001 dispersion measure."""

import os
import numpy as np
import sqlite3
import sys
from scipy.integrate import quad

import frbpoppy.galacticops as go
from frbpoppy.log import pprint
from frbpoppy.paths import paths


class NE2001Table:
    """Create/use a NE2001 lookup table for dispersion measure."""

    def __init__(self):
        """Initializing."""
        self.set_file_name()

        # Setup database
        self.db = False
        self.step = 0.1
        self.rounding = 2
        if os.path.exists(self.file_name):
            self.db = True
        else:
            self.create_table()

    def set_file_name(self):
        """Determine filename."""
        uni_mods = os.path.join(paths.models(), 'universe/')
        self.file_name = uni_mods + 'dm_mw.db'

    def create_table(self):
        """Create a lookup table for dispersion measure."""
        # Connect to database
        conn = sqlite3.connect(self.file_name)
        c = conn.cursor()

        # Set array of coordinates
        gls = np.arange(-180., 180. + self.step, self.step).round(1)
        gbs = np.arange(-90., 90. + self.step, self.step).round(1)
        dist = 0.1  # [Gpc]

        # Create database
        c.execute('create table dm ' +
                  '(gl real, gb real, dm_mw real)')

        results = []

        # Give an update on the progress
        pprint('Creating a DM lookup table (only needs to be done once)')

        for gl in gls:
            for gb in gbs:

                dm_mw = go.ne2001_dist_to_dm(dist, gl, gb)
                r = (gl, gb, dm_mw)
                results.append(r)

            sys.stdout.write('\r{}'.format(gl))
            sys.stdout.flush()

        # Save results to database
        c.executemany('insert into dm values (?,?,?)', results)

        # Make for easier searching
        c.execute('create index ix on dm (gl, gb)')

        # Save
        conn.commit()

    def lookup(self, gal, gab):
        """Look up associated milky way dispersion measure with gal coords.

        Args:
            gl (array): Galactic longitude [fractional degrees]
            gb (array): Galactic latitude [fractional degrees]

        Returns:
            dm_mw (float): Galactic dispersion measure [pc*cm^-3]

        """
        # Connect to database
        conn = sqlite3.connect(self.file_name)
        c = conn.cursor()

        dm_mw = np.ones_like(gal)

        # Round values
        def frac_round(x, prec=self.rounding, base=1):
            return np.round(base * np.round(x/base), prec)

        # Round values
        gal = frac_round(gal, self.rounding)
        gab = frac_round(gab, self.rounding)

        # Search database
        query = 'select dm_mw from dm where gl=? and gb=? limit 1'

        for i, gl in enumerate(gal):
            dm_mw[i] = c.execute(query, [str(gl), str(gab[i])]).fetchone()[0]

        # Close database
        conn.close()

        return dm_mw


class DistanceTable:
    """
    Create/use a lookup table for comoving distance, volume, redshift etc.

    Create a list of tuples to lookup the corresponding redshift for a comoving
    distance [Gpc] (or the other way around). Uses formulas from
    Hoggs et al. (1999) for the cosmological calculations. To avoid long
    calculation times, it will check if a previous run with the same parameters
    has been done, which it will then load it. If not, it will calculate a new
    table, and save the table for later runs. Covers z, dist, vol, dvol,
    cdf_sfr and cdf_smd.

    Args:
        H_0 (float, optional): Hubble parameter. Defaults to 67.74 km/s/Mpc
        W_m (float, optional): Omega matter. Defaults to 0.3089
        W_k (float, optional): Omega vacuum. Defaults to 0.6911

    """

    def __init__(self, H_0=67.74, W_m=0.3089, W_v=0.6911):
        """Initializing."""
        self.H_0 = H_0
        self.W_m = W_m
        self.W_v = W_v

        self.set_file_name()

        # Setup database
        self.db = False
        self.step = 0.00001
        self.z_max = 6.5
        if os.path.exists(self.file_name):
            self.db = True
        else:
            self.create_table()

    def set_file_name(self):
        """Determine filename."""
        uni_mods = os.path.join(paths.models(), 'universe/')

        def cvt(value):
            """Convert a float to a string without a period."""
            return str(value).replace('.', 'd')

        # Convert
        paras = ['h0', cvt(self.H_0),
                 'wm', cvt(self.W_m),
                 'wv', cvt(self.W_v)]
        f = '-'.join(paras)

        self.file_name = uni_mods + f + '.db'

    def create_table(self):
        """Create a lookup table for distances."""
        pprint('Creating a distance table (only needs to happen once)')

        # Connect to database
        conn = sqlite3.connect(self.file_name)
        c = conn.cursor()

        H_0 = self.H_0
        W_m = self.W_m
        W_v = self.W_v

        W_k = 1.0 - W_m - W_v  # Omega curvature

        if W_k != 0.0:
            pprint('Careful - Your cosmological parameters do not sum to 1.0')

        zs = np.arange(0, self.z_max+self.step, self.step)

        # Create database
        t = 'real'
        par = f'(z {t}, dist {t}, vol {t}, dvol {t}, cdf_sfr {t}, cdf_smd {t})'
        s = f'create table distances {par}'
        c.execute(s)

        results = []

        conv = go.Redshift(zs, H_0=H_0, W_m=W_m, W_v=W_v)
        dists = conv.dist_co()
        vols = conv.vol_co()

        # Get dV
        dvols = np.zeros_like(vols)
        dvols[1:] = np.diff(vols)

        # Get pdf sfr
        pdf_sfr = sfr(zs)*dvols
        cdf_sfr = np.cumsum(pdf_sfr)  # Unnormalized
        cdf_sfr /= cdf_sfr[-1]

        # Get pdf csmd
        pdf_smd = smd(zs, H_0=H_0, W_m=W_m, W_v=W_v)*dvols
        cdf_smd = np.cumsum(pdf_smd)  # Unnormalized
        cdf_smd /= cdf_smd[-1]

        results = np.stack((zs, dists, vols, dvols, cdf_sfr, cdf_smd)).T

        # Save results to database
        data = map(tuple, results.tolist())
        c.executemany('insert into distances values (?,?,?,?,?,?)', data)

        # Make for easier searching
        # I don't really understand SQL index names...
        c.execute('create index ix on distances (z)')
        c.execute('create index ixx on distances (dist)')
        c.execute('create index ixxx on distances (vol)')
        c.execute('create index ixxxx on distances (dvol)')
        c.execute('create index ixxxxx on distances (cdf_sfr)')
        c.execute('create index ixxxxxx on distances (cdf_smd)')

        # Save
        conn.commit()

        pprint('\nFinished distance table')

    def lookup(self, z=None, dist_co=None, vol_co=None, dvol_co=None,
               cdf_sfr=None, cdf_smd=None):
        """Look up associated values with input values."""
        # Connect to database
        conn = sqlite3.connect(self.file_name)
        c = conn.cursor()

        # Check what's being looked up, set all other keywords to same length
        kw = {'z': z,
              'dist':  dist_co,
              'vol': vol_co,
              'dvol': dvol_co,
              'cdf_sfr': cdf_sfr,
              'cdf_smd': cdf_smd}

        for key, value in kw.items():
            if value is not None:
                in_par = key
                break

        for key, value in kw.items():
            if key != in_par:
                kw[key] = np.ones_like(kw[in_par])

        keys = list(kw.keys())

        # Search database
        query = f'select * from distances where {in_par} > ? limit 1'

        for i, r in enumerate(kw[in_par]):
<<<<<<< HEAD
            d = c.execute(query, [r]).fetchone()
=======
            d = c.execute(query, [str(r)]).fetchone()
>>>>>>> 7d55e9f2
            for ii, key in enumerate(keys):
                if key == in_par:
                    continue

                kw[key][i] = d[ii]

        # Close database
        conn.close()

        return list(kw.values())


def sfr(z):
    """Return the number density of star forming rate at redshift z.

    Follows Madau & Dickinson (2014), eq. 15. For more info see
    https://arxiv.org/pdf/1403.0007.pdf
    """
    return (1+z)**2.7/(1+((1+z)/2.9)**5.6)


def smd(z, H_0=67.74, W_m=0.3089, W_v=0.6911):
    """Return the number density of Stellar Mass Density at redshift z.

    Follows Madau & Dickinson (2014), eq. 2 & 15. For more info see
    https://arxiv.org/pdf/1403.0007.pdf
    """
    def integral(z):
        z1 = z + 1
        return z1**1.7/(1+(z1/2.9)**5.6)*(1/(H_0*(W_m*z1**3+W_v)**0.5))

    def csmd(z):
        return 0.01095*quad(integral, z, np.inf)[0]

    vec_csmd = np.vectorize(csmd)

    return vec_csmd(z)<|MERGE_RESOLUTION|>--- conflicted
+++ resolved
@@ -255,11 +255,7 @@
         query = f'select * from distances where {in_par} > ? limit 1'
 
         for i, r in enumerate(kw[in_par]):
-<<<<<<< HEAD
-            d = c.execute(query, [r]).fetchone()
-=======
             d = c.execute(query, [str(r)]).fetchone()
->>>>>>> 7d55e9f2
             for ii, key in enumerate(keys):
                 if key == in_par:
                     continue
